import ShortUniqueId from "short-unique-id";
import {GitHubGroupPrefix} from "./kube-constants.js";
<<<<<<< HEAD
import RedisAdapter from "../adapters/redis.js";
=======
import {conditionStatusTrue} from "./conditions/base-condition.js";
>>>>>>> 7cb14601

export const AdminGroup = process.env.ADMIN_GROUP;

class Account {
    #spec = null
    #conditions = []

    fromKubernetes(apiResponse) {
        this.accountId = apiResponse.metadata.name
        this.#spec = apiResponse.spec
        this.resourceVersion = apiResponse.metadata.resourceVersion
        this.emails = apiResponse.status?.emails ?? []
        this.groups = apiResponse.status?.groups ?? []
        this.profile = apiResponse.status?.profile ?? {}
        this.#conditions = apiResponse.status?.conditions ?? []
        this.isAdmin = !!this.#mapGroups().find(g => g.displayName === AdminGroup)
        return this
    }

    fromRedis(redisObject) {
        Object.assign(this, redisObject)
        this.isAdmin = !!this.#mapGroups().find(g => g.displayName === AdminGroup)
        return this
    }

    /**
     * @param use - can either be "id_token" or "userinfo", depending on
     *   where the specific claims are intended to be put in.
     * @param scope - the intended scope, while oidc-provider will mask
     *   claims depending on the scope automatically you might want to skip
     *   loading some claims from external resources etc. based on this detail
     *   or not return them in id tokens but only userinfo and so on.
     */
    async claims(use, scope) { // eslint-disable-line no-unused-vars
        let claims = {
            sub: this.accountId, // it is essential to always return a sub claim
            groups: this.groups,
            emails: this.emails,
        };
        if (this.profile) {
            claims = {
                ...claims,
                name: this.profile.name,
                email: this.emails[0],
                company: this.profile.company,
                githubId: this.profile.githubId,
            };
        }
        return claims
    }

    getIntendedStatus() {
        return {
            emails: this.#spec.emails,
            groups: [...(this.#spec.customGroups ?? []), ...(this.#spec.githubGroups ?? [])],
            profile: {
                name: this.#spec.customProfile?.name ?? this.#spec.githubProfile?.name ?? null,
                company: this.#spec.customProfile?.company ?? this.#spec.githubProfile?.company ?? null,
            },
            conditions: this.#conditions
        }
    }

    getProfileResponse(forAdmin = false, requesterAccountId = null) {
        let profile =  {
            emails: this.emails,
            email: this.emails[0],
            name: this.profile.name,
            company: this.profile.company,
            isAdmin: this.isAdmin,
            groups: this.#mapGroups(),
        }
        if (forAdmin) {
            profile = {
                ...profile,
                accountId: this.accountId,
                impersonationEnabled: requesterAccountId !== this.accountId
            }
        }
        return profile
    }

    getRemoteHeaders() {
        return {
            'Remote-User': this.accountId,
            'Remote-Name': this.profile.name,
            'Remote-Email': this.emails[0], // TODO: primary email?
            'Remote-Groups': this.#mapGroups().map(g => g.displayName).join(',')
        }
    }

    addCondition(condition) {
        this.#conditions.push(condition)
        return this
    }

    checkCondition(condition) {
        return this.#conditions.find(c => c.type === condition.type)?.status === conditionStatusTrue ?? false
    }

    #mapGroups() {
        return this.groups ? this.groups.map((g) => {
            return {
                name: g.name,
                prefix: g.prefix,
                displayName: g.prefix + ':' + g.name,
                editable: g.prefix !== GitHubGroupPrefix,
            }
        }).sort(g => g.editable ? 1 : -1) : []
    }

    static getUid()
    {
        const uid = new ShortUniqueId({
            dictionary: 'alphanum_lower',
        });
        return 'u' + uid.stamp(10);
    }

    static async createOrUpdateByEmails(ctx, emails) {
        const user = await ctx.kubeOIDCUserService.findUserByEmails(emails)
        if (!user) {
            return await ctx.kubeOIDCUserService.createUser(this.getUid(), emails)
        }
        const allEmails = emails.concat(user.emails.filter((item) => emails.indexOf(item) < 0))
<<<<<<< HEAD
        const updatedUser = await ctx.kubeApiService.updateUserSpec({
=======
        return await ctx.kubeOIDCUserService.updateUserSpec({
>>>>>>> 7cb14601
            accountId: user.accountId,
            emails: allEmails
        });
        const redis = new RedisAdapter('Account')
        await redis.upsert(user.accountId, updatedUser, 60)
        return updatedUser
    }

    static async findAccount(ctx, id, token) { // eslint-disable-line no-unused-vars
        // token is a reference to the token used for which a given account is being loaded,
        // it is undefined in scenarios where account claims are returned from authorization endpoint
        // ctx is the koa request context
<<<<<<< HEAD
        const redis = new RedisAdapter('Account')
        const cachedUser = await redis.find(id)
        const account = cachedUser ? (new Account()).fromRedis(cachedUser) : await ctx.kubeApiService.findUser(id)
        await redis.upsert(id, account, 60)
=======
        const account = await ctx.kubeOIDCUserService.findUser(id)
>>>>>>> 7cb14601
        return account ? account : null

    }
}

export default Account;<|MERGE_RESOLUTION|>--- conflicted
+++ resolved
@@ -1,10 +1,7 @@
 import ShortUniqueId from "short-unique-id";
 import {GitHubGroupPrefix} from "./kube-constants.js";
-<<<<<<< HEAD
+import {conditionStatusTrue} from "./conditions/base-condition.js";
 import RedisAdapter from "../adapters/redis.js";
-=======
-import {conditionStatusTrue} from "./conditions/base-condition.js";
->>>>>>> 7cb14601
 
 export const AdminGroup = process.env.ADMIN_GROUP;
 
@@ -130,11 +127,7 @@
             return await ctx.kubeOIDCUserService.createUser(this.getUid(), emails)
         }
         const allEmails = emails.concat(user.emails.filter((item) => emails.indexOf(item) < 0))
-<<<<<<< HEAD
-        const updatedUser = await ctx.kubeApiService.updateUserSpec({
-=======
-        return await ctx.kubeOIDCUserService.updateUserSpec({
->>>>>>> 7cb14601
+        const updatedUser = await ctx.kubeOIDCUserService.updateUserSpec({
             accountId: user.accountId,
             emails: allEmails
         });
@@ -147,16 +140,12 @@
         // token is a reference to the token used for which a given account is being loaded,
         // it is undefined in scenarios where account claims are returned from authorization endpoint
         // ctx is the koa request context
-<<<<<<< HEAD
+        const account = await ctx.kubeOIDCUserService.findUser(id)
         const redis = new RedisAdapter('Account')
         const cachedUser = await redis.find(id)
         const account = cachedUser ? (new Account()).fromRedis(cachedUser) : await ctx.kubeApiService.findUser(id)
         await redis.upsert(id, account, 60)
-=======
-        const account = await ctx.kubeOIDCUserService.findUser(id)
->>>>>>> 7cb14601
         return account ? account : null
-
     }
 }
 
